import {Client} from '@notionhq/client/build/src';
import {Issue} from '@octokit/webhooks-types/schema';
import * as core from '@actions/core';
import {Octokit} from 'octokit';
import {CustomValueMap, properties} from './properties';
import {getProjectData} from './action';
import {QueryDatabaseResponse} from '@notionhq/client/build/src/api-endpoints';
import {CustomTypes} from './api-types';
import {parseBodyRichText} from './action';

type PageIdAndIssueID = {
  pageId: string;
  issueID: number;
};

export async function createIssueMapping(
  notion: Client,
  databaseId: string
): Promise<Map<number, string>> {
  const issuePageIds = new Map<number, string>();
  const issuesAlreadyInNotion: {
    pageId: string;
    issueID: number;
  }[] = await getIssuesAlreadyInNotion(notion, databaseId);
  for (const {pageId, issueID} of issuesAlreadyInNotion) {
    issuePageIds.set(issueID, pageId);
  }
  return issuePageIds;
}

export async function syncNotionDBWithGitHub(
  issuePageIds: Map<number, string>,
  octokit: Octokit,
  notion: Client,
  databaseId: string,
  githubRepo: string
) {
  const issues = await getGitHubIssues(octokit, githubRepo);
  const pagesToCreate = getIssuesNotInNotion(issuePageIds, issues);
  await createPages(notion, databaseId, pagesToCreate, octokit);
}

// Notion SDK for JS: https://developers.notion.com/reference/post-database-query
async function getIssuesAlreadyInNotion(
  notion: Client,
  databaseId: string
): Promise<PageIdAndIssueID[]> {
  core.info('Checking for issues already in the database...');
  const pages: QueryDatabaseResponse['results'] = [];
  let cursor = undefined;
  let next_cursor: string | null = 'true';
  while (next_cursor) {
    const response: QueryDatabaseResponse = await notion.databases.query({
      database_id: databaseId,
      start_cursor: cursor,
    });
    next_cursor = response.next_cursor;
    const results = response.results;
    pages.push(...results);
    if (!next_cursor) {
      break;
    }
    cursor = next_cursor;
  }
<<<<<<< HEAD
  return pages.map(page => {
    const num = <NumberPropertyValue>page.properties['ID'];
    core.info(`Make sure this propery is ok: ${num.number}`);
    return {
      pageId: page.id,
      issueID: num.number,
    };
=======

  const res: PageIdAndIssueNumber[] = [];

  pages.forEach(page => {
    if ('properties' in page) {
      let num: number | null = null;
      num = (page.properties['Number'] as CustomTypes.Number).number as number;
      if (typeof num !== 'undefined')
        res.push({
          pageId: page.id,
          issueNumber: num,
        });
    }
>>>>>>> 1b43ead7
  });

  return res;
}

// https://docs.github.com/en/rest/reference/issues#list-repository-issues
async function getGitHubIssues(octokit: Octokit, githubRepo: string): Promise<Issue[]> {
  core.info('Finding Github Issues...');
  const issues: Issue[] = [];
  const iterator = octokit.paginate.iterator(octokit.rest.issues.listForRepo, {
    owner: githubRepo.split('/')[0],
    repo: githubRepo.split('/')[1],
    state: 'all',
    per_page: 100,
  });
  for await (const {data} of iterator) {
    for (const issue of data) {
      if (!issue.pull_request) {
        issues.push(<Issue>issue);
      }
    }
  }
  return issues;
}

function getIssuesNotInNotion(issuePageIds: Map<number, string>, issues: Issue[]): Issue[] {
  const pagesToCreate: Issue[] = [];
  issuePageIds.forEach((value: string, key: number) => {
    core.info(`The key: ${key}, value: ${value}`);
  });
  for (const issue of issues) {
    // pagesToCreate.push(issue);
    core.info(`Found an issue period ${issue.number}, ${issue.id}`);
    if (!issuePageIds.has(issue.id)) {
      pagesToCreate.push(issue);
      core.info(`Found an issue to add ${issue.number}, ${issue.id}`);
    }
  }
  return pagesToCreate;
}

// Notion SDK for JS: https://developers.notion.com/reference/post-page
async function createPages(
  notion: Client,
  databaseId: string,
  pagesToCreate: Issue[],
  octokit: Octokit
): Promise<void> {
  core.info('Adding Github Issues to Notion...');
  await Promise.all(
    pagesToCreate.map(async issue =>
      notion.pages.create({
        parent: {database_id: databaseId},
        properties: await getPropertiesFromIssue(issue, octokit),
      })
    )
  );
}

/*
 *  For the `Assignees` field in the Notion DB we want to send only issues.assignees.login
 *  For the `Labels` field in the Notion DB we want to send only issues.labels.name
 */
function createMultiSelectObjects(issue: Issue): {
  assigneesObject: string[];
  labelsObject: string[] | undefined;
} {
  const assigneesObject = issue.assignees.map((assignee: {login: string}) => assignee.login);
  const labelsObject = issue.labels?.map((label: {name: string}) => label.name);
  return {assigneesObject, labelsObject};
}

async function getPropertiesFromIssue(issue: Issue, octokit: Octokit): Promise<CustomValueMap> {
  const {
    number,
    title,
    state,
    id,
    milestone,
    created_at,
    updated_at,
    body,
    repository_url,
    user,
    html_url,
  } = issue;
  const author = user?.login;
  const {assigneesObject, labelsObject} = createMultiSelectObjects(issue);
  const urlComponents = repository_url.split('/');
  const org = urlComponents[urlComponents.length - 2];
  const repo = urlComponents[urlComponents.length - 1];

  const projectData = await getProjectData({
    octokit,
    githubRepo: `${org}/${repo}`,
    issueNumber: issue.number,
  });

  // These properties are specific to the template DB referenced in the README.
  return {
    Name: properties.title(title),
    Status: properties.getStatusSelectOption(state!),
    Organization: properties.text(org),
    Repository: properties.text(repo),
    Body: properties.richText(parseBodyRichText(body || '')),
    Number: properties.number(number),
    Assignees: properties.multiSelect(assigneesObject),
    Milestone: properties.text(milestone ? milestone.title : ''),
    Labels: properties.multiSelect(labelsObject ? labelsObject : []),
    Author: properties.text(author),
    Created: properties.date(created_at),
    Updated: properties.date(updated_at),
    ID: properties.number(id),
    Link: properties.url(html_url),
    Project: properties.text(projectData?.name || ''),
    'Project Column': properties.text(projectData?.columnName || ''),
  };
}<|MERGE_RESOLUTION|>--- conflicted
+++ resolved
@@ -62,29 +62,19 @@
     }
     cursor = next_cursor;
   }
-<<<<<<< HEAD
-  return pages.map(page => {
-    const num = <NumberPropertyValue>page.properties['ID'];
-    core.info(`Make sure this propery is ok: ${num.number}`);
-    return {
-      pageId: page.id,
-      issueID: num.number,
-    };
-=======
 
-  const res: PageIdAndIssueNumber[] = [];
+  const res: PageIdAndIssueID[] = [];
 
   pages.forEach(page => {
     if ('properties' in page) {
       let num: number | null = null;
-      num = (page.properties['Number'] as CustomTypes.Number).number as number;
+      num = (page.properties['ID'] as CustomTypes.Number).number as number;
       if (typeof num !== 'undefined')
         res.push({
           pageId: page.id,
-          issueNumber: num,
+          issueID: num,
         });
     }
->>>>>>> 1b43ead7
   });
 
   return res;
